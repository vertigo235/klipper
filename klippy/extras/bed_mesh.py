--- conflicted
+++ resolved
@@ -76,23 +76,10 @@
         self.gcode.register_command(
             'BED_MESH_CLEAR', self.cmd_BED_MESH_CLEAR,
             desc=self.cmd_BED_MESH_CLEAR_help)
-<<<<<<< HEAD
-        if config.has_section('bed_skew'):
-            bed_skew = self.printer.try_load_module(
-                config, 'bed_skew')
-            bed_skew.set_downstream_transform(self)
-        else:
-            self.gcode.set_move_transform(self)
-    def printer_state(self, state):
-        if state == 'connect':
-            self.toolhead = self.printer.lookup_object('toolhead')
-            self.calibrate.load_default_profile()
-=======
         self.gcode.set_move_transform(self)
     def handle_connect(self):
         self.toolhead = self.printer.lookup_object('toolhead')
         self.calibrate.load_default_profile()
->>>>>>> c0ea0312
     def set_mesh(self, mesh):
         if mesh is not None:
             self.log_fade_complete = True
