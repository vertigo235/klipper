--- conflicted
+++ resolved
@@ -175,22 +175,11 @@
             gcmd.respond_info("Run Current: %0.2fA Hold Current: %0.2fA"
                               % (run_current, hold_current))
             return
-<<<<<<< HEAD
-        self.set_current(run_current, hold_current)
-=======
         if run_current is None:
             run_current = self._calc_current_from_field("IRUN")
         if hold_current is None:
             hold_current = self._calc_current_from_field("IHOLD")
-        print_time = self.printer.lookup_object('toolhead').get_last_move_time()
-        vsense, irun, ihold = self._calc_current(run_current, hold_current)
-        if vsense != self.fields.get_field("vsense"):
-            val = self.fields.set_field("vsense", vsense)
-            self.mcu_tmc.set_register("CHOPCONF", val, print_time)
-        self.fields.set_field("IHOLD", ihold)
-        val = self.fields.set_field("IRUN", irun)
-        self.mcu_tmc.set_register("IHOLD_IRUN", val, print_time)
->>>>>>> 72b3ab8b
+        self.set_current(run_current, hold_current)
 
 
 ######################################################################
