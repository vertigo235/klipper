# TMC2130 configuration
#
# Copyright (C) 2018  Kevin O'Connor <kevin@koconnor.net>
#
# This file may be distributed under the terms of the GNU GPLv3 license.
import math, logging, collections
import bus, pins
import tmc2130_extra

TMC_FREQUENCY=13200000.

Registers = {
    "GCONF": 0x00, "GSTAT": 0x01, "IOIN": 0x04, "IHOLD_IRUN": 0x10,
    "TPOWERDOWN": 0x11, "TSTEP": 0x12, "TPWMTHRS": 0x13, "TCOOLTHRS": 0x14,
    "THIGH": 0x15, "XDIRECT": 0x2d, "MSLUT0": 0x60, "MSLUT1": 0x61,
    "MSLUT2": 0x62, "MSLUT3": 0x63, "MSLUT4": 0x64, "MSLUT5": 0x65,
    "MSLUT6": 0x66, "MSLUT7": 0x67, "MSLUTSEL": 0x68, "MSLUTSTART": 0x69,
    "MSCNT": 0x6a, "MSCURACT": 0x6b, "CHOPCONF": 0x6c, "COOLCONF": 0x6d,
    "DCCTRL": 0x6e, "DRV_STATUS": 0x6f, "PWMCONF": 0x70, "PWM_SCALE": 0x71,
    "ENCM_CTRL": 0x72, "LOST_STEPS": 0x73,
}

ReadRegisters = [
    "GCONF", "GSTAT", "IOIN", "TSTEP", "XDIRECT", "MSCNT", "MSCURACT",
    "CHOPCONF", "DRV_STATUS", "PWM_SCALE", "LOST_STEPS",
]

Fields = {}
Fields["GCONF"] = {
    "I_scale_analog": 1<<0, "internal_Rsense": 1<<1, "en_pwm_mode": 1<<2,
    "enc_commutation": 1<<3, "shaft": 1<<4, "diag0_error": 1<<5,
    "diag0_otpw": 1<<6, "diag0_stall": 1<<7, "diag1_stall": 1<<8,
    "diag1_index": 1<<9, "diag1_onstate": 1<<10, "diag1_steps_skipped": 1<<11,
    "diag0_int_pushpull": 1<<12, "diag1_pushpull": 1<<13,
    "small_hysteresis": 1<<14, "stop_enable": 1<<15, "direct_mode": 1<<16,
    "test_mode": 1<<17
}
Fields["GSTAT"] = { "reset": 1<<0, "drv_err": 1<<1, "uv_cp": 1<<2 }
Fields["IOIN"] = {
    "STEP": 1<<0, "DIR": 1<<1, "DCEN_CFG4": 1<<2, "DCIN_CFG5": 1<<3,
    "DRV_ENN_CFG6": 1<<4, "DCO": 1<<5, "VERSION": 0xff << 24
}
Fields["IHOLD_IRUN"] = {
    "IHOLD": 0x1f << 0, "IRUN": 0x1f << 8, "IHOLDDELAY": 0x0f << 16
}
Fields["TPOWERDOWN"] = { "TPOWERDOWN": 0xff }
Fields["TSTEP"] = { "TSTEP": 0xfffff }
Fields["TPWMTHRS"] = { "TPWMTHRS": 0xfffff }
Fields["TCOOLTHRS"] = { "TCOOLTHRS": 0xfffff }
Fields["THIGH"] = { "THIGH": 0xfffff }
Fields["MSCNT"] = { "MSCNT": 0x3ff }
Fields["MSCURACT"] = { "CUR_A": 0x1ff, "CUR_B": 0x1ff << 16 }
Fields["CHOPCONF"] = {
    "toff": 0x0f, "hstrt": 0x07 << 4, "hend": 0x0f << 7, "fd3": 1<<11,
    "disfdcc": 1<<12, "rndtf": 1<<13, "chm": 1<<14, "TBL": 0x03 << 15,
    "vsense": 1<<17, "vhighfs": 1<<18, "vhighchm": 1<<19, "sync": 0x0f << 20,
    "MRES": 0x0f << 24, "intpol": 1<<28, "dedge": 1<<29, "diss2g": 1<<30
}
Fields["COOLCONF"] = {
    "semin": 0x0f, "seup": 0x03 << 5, "semax": 0x0f << 8, "sedn": 0x03 << 13,
    "seimin": 1<<15, "sgt": 0x7f << 16, "sfilt": 1<<24
}
Fields["DRV_STATUS"] = {
    "SG_RESULT": 0x3ff, "fsactive": 1<<15, "CS_ACTUAL": 0x1f << 16,
    "stallGuard": 1<<24, "ot": 1<<25, "otpw": 1<<26, "s2ga": 1<<27,
    "s2gb": 1<<28, "ola": 1<<29, "olb": 1<<30, "stst": 1<<31
}
Fields["PWMCONF"] = {
    "PWM_AMPL": 0xff, "PWM_GRAD": 0xff << 8, "pwm_freq": 0x03 << 16,
    "pwm_autoscale": 1<<18, "pwm_symmetric": 1<<19, "freewheel": 0x03 << 20
}
Fields["PWM_SCALE"] = { "PWM_SCALE": 0xff }
Fields["LOST_STEPS"] = { "LOST_STEPS": 0xfffff }
Fields["MSLUTSTART"] = { "MSLUTSTART": 0xff00ff}
Fields["MSLUTSEL"] = { "MSLUTSEL": 0xffffffff }
for i in range(8):
    name = "MSLUT" + str(i)
    Fields[name] = { name: 0xffffffff }

SignedFields = ["CUR_A", "CUR_B", "sgt"]

FieldFormatters = {
    "I_scale_analog":   (lambda v: "1(ExtVREF)" if v else ""),
    "shaft":            (lambda v: "1(Reverse)" if v else ""),
    "drv_err":          (lambda v: "1(ErrorShutdown!)" if v else ""),
    "uv_cp":            (lambda v: "1(Undervoltage!)" if v else ""),
    "VERSION":          (lambda v: "%#x" % v),
    "MRES":             (lambda v: "%d(%dusteps)" % (v, 0x100 >> v)),
    "otpw":             (lambda v: "1(OvertempWarning!)" if v else ""),
    "ot":               (lambda v: "1(OvertempError!)" if v else ""),
    "s2ga":             (lambda v: "1(ShortToGND_A!)" if v else ""),
    "s2gb":             (lambda v: "1(ShortToGND_B!)" if v else ""),
    "ola":              (lambda v: "1(OpenLoad_A!)" if v else ""),
    "olb":              (lambda v: "1(OpenLoad_B!)" if v else ""),
}


######################################################################
# Field helpers
######################################################################

# Return the position of the first bit set in a mask
def ffs(mask):
    return (mask & -mask).bit_length() - 1

class FieldHelper:
    def __init__(self, all_fields, signed_fields=[], field_formatters={},
                 registers=None):
        self.all_fields = all_fields
        self.signed_fields = {sf: 1 for sf in signed_fields}
        self.field_formatters = field_formatters
        self.registers = registers
        if self.registers is None:
            self.registers = {}
        self.field_to_register = { f: r for r, fields in self.all_fields.items()
                                   for f in fields }
    def get_field(self, field_name, reg_value=None, reg_name=None):
        # Returns value of the register field
        if reg_name is None:
            reg_name = self.field_to_register[field_name]
        if reg_value is None:
            reg_value = self.registers[reg_name]
        mask = self.all_fields[reg_name][field_name]
        field_value = (reg_value & mask) >> ffs(mask)
        if field_name in self.signed_fields and ((reg_value & mask)<<1) > mask:
            field_value -= (1 << field_value.bit_length())
        return field_value
    def set_field(self, field_name, field_value, reg_value=None, reg_name=None):
        # Returns register value with field bits filled with supplied value
        if reg_name is None:
            reg_name = self.field_to_register[field_name]
        if reg_value is None:
            reg_value = self.registers.get(reg_name, 0)
        mask = self.all_fields[reg_name][field_name]
        new_value = (reg_value & ~mask) | ((field_value << ffs(mask)) & mask)
        self.registers[reg_name] = new_value
        return new_value
    def set_config_field(self, config, field_name, default, config_name=None,
                         choices=None):
        # Allow a field to be set from the config file
        if config_name is None:
            config_name = "driver_" + field_name.upper()
        reg_name = self.field_to_register[field_name]
        mask = self.all_fields[reg_name][field_name]
        maxval = mask >> ffs(mask)
        if choices is not None:
            val = config.getchoice(config_name, choices, default)
        elif maxval == 1:
            val = config.getboolean(config_name, default)
        elif field_name in self.signed_fields:
            val = config.getint(config_name, default,
                                minval=-(maxval//2 + 1), maxval=maxval//2)
        else:
            val = config.getint(config_name, default, minval=0, maxval=maxval)
        return self.set_field(field_name, val)
    def pretty_format(self, reg_name, reg_value):
        # Provide a string description of a register
        reg_fields = self.all_fields.get(reg_name, {})
        reg_fields = sorted([(mask, name) for name, mask in reg_fields.items()])
        fields = []
        for mask, field_name in reg_fields:
            field_value = self.get_field(field_name, reg_value, reg_name)
            sval = self.field_formatters.get(field_name, str)(field_value)
            if sval and sval != "0":
                fields.append(" %s=%s" % (field_name, sval))
        return "%-11s %08x%s" % (reg_name + ":", reg_value, "".join(fields))


######################################################################
# Config reading helpers
######################################################################

def current_bits(current, sense_resistor, vsense_on):
    sense_resistor += 0.020
    vsense = 0.32
    if vsense_on:
        vsense = 0.18
    cs = int(32. * current * sense_resistor * math.sqrt(2.) / vsense - 1. + .5)
    return max(0, min(31, cs))

def bits_to_current(bits, sense_resistor, vsense_on):
    sense_resistor += 0.020
    vsense = 0.32
    if vsense_on:
        vsense = 0.18
    current = (bits + 1) * vsense / (32 * sense_resistor * math.sqrt(2.))
    return round(current, 2)

def calc_current_config(run_current, hold_current, sense_resistor):
    vsense = False
    irun = current_bits(run_current, sense_resistor, vsense)
    ihold = current_bits(hold_current, sense_resistor, vsense)
    if irun < 16 and ihold < 16:
        vsense = True
        irun = current_bits(run_current, sense_resistor, vsense)
        ihold = current_bits(hold_current, sense_resistor, vsense)
    return vsense, irun, ihold

def get_config_current(config):
    run_current = config.getfloat('run_current', above=0., maxval=2.)
    hold_current = config.getfloat('hold_current', run_current,
                                   above=0., maxval=2.)
    sense_resistor = config.getfloat('sense_resistor', 0.110, above=0.)
    vsense, irun, ihold = calc_current_config(
        run_current, hold_current, sense_resistor)
    return vsense, irun, ihold, sense_resistor

def get_config_microsteps(config):
    steps = {'256': 0, '128': 1, '64': 2, '32': 3, '16': 4,
             '8': 5, '4': 6, '2': 7, '1': 8}
    return config.getchoice('microsteps', steps)

def get_config_stealthchop(config, tmc_freq):
    mres = get_config_microsteps(config)
    velocity = config.getfloat('stealthchop_threshold', None, minval=0.)
    if not velocity:
        en = (velocity is not None)
        return mres, en, 0
    stepper_name = " ".join(config.get_name().split()[1:])
    stepper_config = config.getsection(stepper_name)
    step_dist = stepper_config.getfloat('step_distance')
    step_dist_256 = step_dist / (1 << mres)
    threshold = int(tmc_freq * step_dist_256 / velocity + .5)
    return mres, True, max(0, min(0xfffff, threshold))


######################################################################
# TMC2130 printer object
######################################################################

class TMC2130:
    def __init__(self, config):
        self.printer = config.get_printer()
        self.name = config.get_name().split()[-1]
        self.spi = bus.MCU_SPI_from_config(config, 3, default_speed=4000000)
        # Allow virtual endstop to be created
        self.diag1_pin = config.get('diag1_pin', None)
        ppins = self.printer.lookup_object("pins")
        ppins.register_chip("tmc2130_" + self.name, self)
        # Add DUMP_TMC, INIT_TMC command
        gcode = self.printer.lookup_object("gcode")
        gcode.register_mux_command(
            "SET_TMC_CURRENT", "STEPPER", self.name,
            self.cmd_SET_TMC_CURRENT, desc=self.cmd_SET_TMC_CURRENT_help)
        gcode.register_mux_command(
            "DUMP_TMC", "STEPPER", self.name,
            self.cmd_DUMP_TMC, desc=self.cmd_DUMP_TMC_help)
        gcode.register_mux_command(
            "SET_TMC_FIELD", "STEPPER", self.name,
            self.cmd_SET_TMC_FIELD, desc=self.cmd_SET_TMC_FIELD_help)
        gcode.register_mux_command(
            "INIT_TMC", "STEPPER", self.name,
            self.cmd_INIT_TMC, desc=self.cmd_INIT_TMC_help)
        # Setup basic register values
        self.regs = collections.OrderedDict()
        self.fields = FieldHelper(Fields, SignedFields, FieldFormatters,
                                  self.regs)
        vsense, irun, ihold, self.sense_resistor = get_config_current(config)
        self.fields.set_field("vsense", vsense)
        self.fields.set_field("IHOLD", ihold)
        self.fields.set_field("IRUN", irun)
        mres, en_pwm, thresh = get_config_stealthchop(config, TMC_FREQUENCY)
        self.fields.set_field("MRES", mres)
        self.fields.set_field("en_pwm_mode", en_pwm)
        self.fields.set_field("TPWMTHRS", thresh)
        # Allow other registers to be set from the config
        set_config_field = self.fields.set_config_field
        set_config_field(config, "toff", 4)
        set_config_field(config, "TBL", 1)
        set_config_field(config, "intpol", True, "interpolate")
        set_config_field(config, "IHOLDDELAY", 8)
        set_config_field(config, "TPOWERDOWN", 0)
        set_config_field(config, "PWM_AMPL", 128)
        set_config_field(config, "PWM_GRAD", 4)
        set_config_field(config, "pwm_freq", 1)
        set_config_field(config, "pwm_autoscale", True)
<<<<<<< HEAD
        sgt = config.getint('driver_SGT', 0, minval=-64, maxval=63) & 0x7f
        self.fields.set_field("sgt", sgt)

        # CHOPCONF
        ch_modes = {'SpreadCycle': 0, 'ConstantOff': 1}
        chm = config.getchoice(
            'chopper_mode', ch_modes, "SpreadCycle")
        self.fields.set_field("chm", chm)
        if chm == ch_modes['SpreadCycle']:
            set_config_field(config, "hstrt", 0)
            set_config_field(config, "hend", 7)
        else:
            tfd = config.getint('driver_TFD', 0, minval=0, maxval=15)
            self.fields.set_field('hstrt', tfd)
            self.fields.set_field('fd3', (tfd >> 3) & 1)
            set_config_field(config, "hend", 0, "driver_OFFSET")
        set_config_field(config, "disfdcc", False)
        set_config_field(config, "rndtf", False)
        set_config_field(config, "vhighfs", False)
        set_config_field(config, "vhighchm", False)
        set_config_field(config, "sync", 0)
        set_config_field(config, "dedge", False)
        set_config_field(config, "diss2g", False)

        # COOLCONF
        set_config_field(config, "semin", 0)
        seup_choices = {'1': 0, '2': 1, '4': 2, '8': 3}
        set_config_field(config, "seup", '1', choices=seup_choices)
        set_config_field(config, "semax", 0)
        sedn_choices = {'32': 0, '8': 1, '2': 2, '1': 3}
        set_config_field(config, "sedn", '32', choices=sedn_choices)
        set_config_field(config, "seimin", 0)
        set_config_field(config, "sfilt", False)
        self.extra = tmc2130_extra.TMC2130_EXTRA(config, self, TMC_FREQUENCY)

        rc = bits_to_current(
            self.fields.get_field("IRUN"), self.sense_resistor, bool(vsense))
        self.homing_current = config.getfloat(
            'homing_current', rc, above=0., maxval=2.)

=======
        set_config_field(config, "sgt", 0)
>>>>>>> 1a8bd750
        self._init_registers()
    def _init_registers(self, min_clock = 0):
        # Send registers
        for reg_name, val in self.regs.items():
            self.set_register(reg_name, val, min_clock)
    def setup_pin(self, pin_type, pin_params):
        if pin_type != 'endstop' or pin_params['pin'] != 'virtual_endstop':
            raise pins.error("tmc2130 virtual endstop only useful as endstop")
        if pin_params['invert'] or pin_params['pullup']:
            raise pins.error("Can not pullup/invert tmc2130 virtual endstop")
        return TMC2130VirtualEndstop(self)
    def get_register(self, reg_name):
        reg = Registers[reg_name]
        self.spi.spi_send([reg, 0x00, 0x00, 0x00, 0x00])
        params = self.spi.spi_transfer([reg, 0x00, 0x00, 0x00, 0x00])
        pr = bytearray(params['response'])
        return (pr[1] << 24) | (pr[2] << 16) | (pr[3] << 8) | pr[4]
    def set_register(self, reg_name, val, min_clock = 0):
        reg = Registers[reg_name]
        data = [(reg | 0x80) & 0xff, (val >> 24) & 0xff, (val >> 16) & 0xff,
                (val >> 8) & 0xff, val & 0xff]
        self.spi.spi_send(data, min_clock)
    def get_microsteps(self):
        return 256 >> self.fields.get_field("MRES")
    def get_phase(self):
        mscnt = self.fields.get_field("MSCNT", self.get_register("MSCNT"))
        return mscnt >> self.fields.get_field("MRES")
    cmd_SET_TMC_CURRENT_help = "Set the current of a TMC2130 driver"
    def cmd_SET_TMC_CURRENT(self, params):
        gcode = self.printer.lookup_object('gcode')
        vsense = bool(self.fields.get_field("vsense"))
        if 'HOLDCURRENT' in params:
            hold_current = gcode.get_float(
                'HOLDCURRENT', params, above=0., maxval=2.)
        else:
            hold_current = bits_to_current(
                    self.fields.get_field("IHOLD"),
                    self.sense_resistor,
                    vsense)
        if 'CURRENT' in params:
            run_current = gcode.get_float(
                'CURRENT', params, minval=hold_current, maxval=2.)
        else:
            run_current = bits_to_current(
                    self.fields.get_field("IRUN"),
                    self.sense_resistor,
                    vsense)
        if 'HOLDCURRENT' in params or 'CURRENT' in params:
            print_time = self.printer.lookup_object('toolhead')\
                             .get_last_move_time()
            min_clock = self.spi.get_mcu().print_time_to_clock(print_time)
            vsense_calc, irun, ihold = calc_current_config(run_current,
                                            hold_current, self.sense_resistor)
            if (vsense_calc != vsense):
                self.fields.set_field("vsense", vsense_calc)
                self.set_register("CHOPCONF", self.regs["CHOPCONF"], min_clock)
            self.fields.set_field("IHOLD", ihold)
            self.fields.set_field("IRUN", irun)
            self.set_register("IHOLD_IRUN", self.regs["IHOLD_IRUN"], min_clock)
        gcode.respond_info(
            "[TMC %s] Run Current: %0.2fA Hold Current: %0.2fA"
            % (self.name, run_current, hold_current))
    cmd_DUMP_TMC_help = "Read and display TMC stepper driver registers"
    def cmd_DUMP_TMC(self, params):
        self.printer.lookup_object('toolhead').get_last_move_time()
        gcode = self.printer.lookup_object('gcode')
        logging.info("DUMP_TMC %s", self.name)
        gcode.respond_info("========== Write-only registers ==========")
        for reg_name, val in self.regs.items():
            if reg_name not in ReadRegisters:
                gcode.respond_info(self.fields.pretty_format(reg_name, val))
        gcode.respond_info("========== Queried registers ==========")
        for reg_name in ReadRegisters:
            val = self.get_register(reg_name)
            gcode.respond_info(self.fields.pretty_format(reg_name, val))
    cmd_INIT_TMC_help = "Initialize TMC stepper driver registers"
    def cmd_INIT_TMC(self, params):
        logging.info("INIT_TMC 2130 %s", self.name)
        print_time = self.printer.lookup_object('toolhead').get_last_move_time()
        min_clock = self.spi.get_mcu().print_time_to_clock(print_time)
        self._init_registers(min_clock)
    cmd_SET_TMC_FIELD_help = "Set a register field of a TMC2130 driver"
    def cmd_SET_TMC_FIELD(self, params):
        gcode = self.printer.lookup_object('gcode')
        if ('FIELD' not in params or
            'VALUE' not in params):
            raise gcode.error("Invalid command format")
        field = gcode.get_str('FIELD', params)
        reg = self.fields.field_to_register[field]
        value = gcode.get_int('VALUE', params)
        self.fields.set_field(field, value)
        print_time = self.printer.lookup_object('toolhead').get_last_move_time()
        min_clock = self.spi.get_mcu().print_time_to_clock(print_time)
        self.set_register(reg, self.regs[reg], min_clock)

# Endstop wrapper that enables tmc2130 "sensorless homing"
class TMC2130VirtualEndstop:
    def __init__(self, tmc2130):
        self.tmc2130 = tmc2130
        if tmc2130.diag1_pin is None:
            raise pins.error("tmc2130 virtual endstop requires diag1_pin")
        ppins = tmc2130.printer.lookup_object('pins')
        self.mcu_endstop = ppins.setup_pin('endstop', tmc2130.diag1_pin)
        if self.mcu_endstop.get_mcu() is not tmc2130.spi.get_mcu():
            raise pins.error("tmc2130 virtual endstop must be on same mcu")
        self.en_pwm = tmc2130.fields.get_field("en_pwm_mode")
        # Wrappers
        self.get_mcu = self.mcu_endstop.get_mcu
        self.add_stepper = self.mcu_endstop.add_stepper
        self.get_steppers = self.mcu_endstop.get_steppers
        self.home_start = self.mcu_endstop.home_start
        self.home_wait = self.mcu_endstop.home_wait
        self.query_endstop = self.mcu_endstop.query_endstop
        self.query_endstop_wait = self.mcu_endstop.query_endstop_wait
        self.TimeoutError = self.mcu_endstop.TimeoutError
    def home_prepare(self):
        self.en_pwm = self.tmc2130.fields.get_field("en_pwm_mode")
        vsense = bool(self.tmc2130.fields.get_field("vsense"))
        self.run_current = bits_to_current(
            self.tmc2130.fields.get_field("IRUN"),
            self.tmc2130.sense_resistor, vsense)
        self.hold_current = bits_to_current(
            self.tmc2130.fields.get_field("IHOLD"),
            self.tmc2130.sense_resistor, vsense)
        self.tmc2130.fields.set_field("en_pwm_mode", 0)
        self.tmc2130.fields.set_field("diag1_stall", 1)
        self.tmc2130.set_register("GCONF", self.tmc2130.regs['GCONF'])
        self.tmc2130.set_register("TCOOLTHRS", 0xfffff)
        self.tmc2130.cmd_SET_TMC_CURRENT(
            {"CURRENT": self.tmc2130.homing_current,
            "HOLDCURRENT": self.tmc2130.homing_current})
        self.mcu_endstop.home_prepare()
    def home_finalize(self):
        self.tmc2130.fields.set_field("en_pwm_mode", self.en_pwm)
        self.tmc2130.fields.set_field("diag1_stall", 0)
        self.tmc2130.set_register("GCONF", self.tmc2130.regs['GCONF'])
        tcthrs = self.tmc2130.regs['TCOOLTHRS']
        self.tmc2130.set_register("TCOOLTHRS", tcthrs)
        self.tmc2130.cmd_SET_TMC_CURRENT(
            {"CURRENT": self.run_current,
            "HOLDCURRENT": self.hold_current})
        self.mcu_endstop.home_finalize()

def load_config_prefix(config):
    return TMC2130(config)<|MERGE_RESOLUTION|>--- conflicted
+++ resolved
@@ -274,9 +274,7 @@
         set_config_field(config, "PWM_GRAD", 4)
         set_config_field(config, "pwm_freq", 1)
         set_config_field(config, "pwm_autoscale", True)
-<<<<<<< HEAD
-        sgt = config.getint('driver_SGT', 0, minval=-64, maxval=63) & 0x7f
-        self.fields.set_field("sgt", sgt)
+        set_config_field(config, "sgt", 0)
 
         # CHOPCONF
         ch_modes = {'SpreadCycle': 0, 'ConstantOff': 1}
@@ -315,9 +313,6 @@
         self.homing_current = config.getfloat(
             'homing_current', rc, above=0., maxval=2.)
 
-=======
-        set_config_field(config, "sgt", 0)
->>>>>>> 1a8bd750
         self._init_registers()
     def _init_registers(self, min_clock = 0):
         # Send registers
