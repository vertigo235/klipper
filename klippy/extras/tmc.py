--- conflicted
+++ resolved
@@ -236,11 +236,7 @@
         self.mcu_endstop.home_finalize()
 
 class TMCVirtualPinHelper:
-<<<<<<< HEAD
     def __init__(self, config, mcu_tmc, diag_pin=None, cur_helper=None):
-=======
-    def __init__(self, config, mcu_tmc, diag_pin):
->>>>>>> e532b75e
         self.printer = config.get_printer()
         self.mcu_tmc = mcu_tmc
         self.diag_pin = diag_pin
