# Z-Probe support
#
# Copyright (C) 2017-2019  Kevin O'Connor <kevin@koconnor.net>
#
# This file may be distributed under the terms of the GNU GPLv3 license.
import pins, homing, manual_probe

HINT_TIMEOUT = """
Make sure to home the printer before probing. If the probe
did not move far enough to trigger, then consider reducing
the Z axis minimum position so the probe can travel further
(the Z minimum position can be negative).
"""

class PrinterProbe:
    def __init__(self, config, mcu_probe):
        self.printer = config.get_printer()
        self.name = config.get_name()
        self.mcu_probe = mcu_probe
        self.speed = config.getfloat('speed', 5.0)
        self.x_offset = config.getfloat('x_offset', 0.)
        self.y_offset = config.getfloat('y_offset', 0.)
        self.z_offset = config.getfloat('z_offset')
        # Infer Z position to move to during a probe
        if config.has_section('stepper_z'):
            zconfig = config.getsection('stepper_z')
            self.z_position = zconfig.getfloat('position_min', 0.)
        else:
            pconfig = config.getsection('printer')
            self.z_position = pconfig.getfloat('minimum_z_position', 0.)
        # Register z_virtual_endstop pin
        self.printer.lookup_object('pins').register_chip('probe', self)
        # Register PROBE/QUERY_PROBE commands
        self.gcode = self.printer.lookup_object('gcode')
        self.gcode.register_command('PROBE', self.cmd_PROBE,
                                    desc=self.cmd_PROBE_help)
        self.gcode.register_command('QUERY_PROBE', self.cmd_QUERY_PROBE,
                                    desc=self.cmd_QUERY_PROBE_help)
        self.gcode.register_command('PROBE_CALIBRATE', self.cmd_PROBE_CALIBRATE,
                                    desc=self.cmd_PROBE_CALIBRATE_help)
    def setup_pin(self, pin_type, pin_params):
        if pin_type != 'endstop' or pin_params['pin'] != 'z_virtual_endstop':
            raise pins.error("Probe virtual endstop only useful as endstop pin")
        if pin_params['invert'] or pin_params['pullup']:
            raise pins.error("Can not pullup/invert probe virtual endstop")
        return self.mcu_probe
    def get_offsets(self):
        return self.x_offset, self.y_offset, self.z_offset
    cmd_PROBE_help = "Probe Z-height at current XY position"
    def cmd_PROBE(self, params):
        toolhead = self.printer.lookup_object('toolhead')
        homing_state = homing.Homing(self.printer)
        pos = toolhead.get_position()
        pos[2] = self.z_position
        endstops = [(self.mcu_probe, "probe")]
        verify = self.printer.get_start_args().get('debugoutput') is None
        try:
            homing_state.homing_move(pos, endstops, self.speed,
                                     probe_pos=True, verify_movement=verify)
        except homing.EndstopError as e:
            reason = str(e)
            if "Timeout during endstop homing" in reason:
                reason += HINT_TIMEOUT
            raise self.gcode.error(reason)
        pos = toolhead.get_position()
        self.gcode.respond_info("probe at %.3f,%.3f is z=%.6f" % (
            pos[0], pos[1], pos[2]))
        self.gcode.reset_last_position()
    cmd_QUERY_PROBE_help = "Return the status of the z-probe"
    def cmd_QUERY_PROBE(self, params):
        toolhead = self.printer.lookup_object('toolhead')
        print_time = toolhead.get_last_move_time()
        self.mcu_probe.query_endstop(print_time)
        res = self.mcu_probe.query_endstop_wait()
        self.gcode.respond_info(
            "probe: %s" % (["open", "TRIGGERED"][not not res],))
    def probe_calibrate_finalize(self, kin_pos):
        if kin_pos is None:
            return
        z_pos = self.z_offset - kin_pos[2]
        self.gcode.respond_info(
            "%s: z_offset: %.3f\n"
            "The SAVE_CONFIG command will update the printer config file\n"
            "with the above and restart the printer." % (self.name, z_pos))
        configfile = self.printer.lookup_object('configfile')
        configfile.set(self.name, 'z_offset', "%.3f" % (z_pos,))
    cmd_PROBE_CALIBRATE_help = "Calibrate the probe's z_offset"
    def cmd_PROBE_CALIBRATE(self, params):
        # Perform initial probe
        self.cmd_PROBE(params)
        # Move away from the bed
        toolhead = self.printer.lookup_object('toolhead')
        curpos = toolhead.get_position()
        curpos[2] += 5.
        toolhead.move(curpos, self.speed)
        # Move the nozzle over the probe point
        curpos[0] += self.x_offset
        curpos[1] += self.y_offset
        toolhead.move(curpos, self.speed)
        # Start manual probe
        manual_probe.ManualProbeHelper(self.printer, params,
                                       self.probe_calibrate_finalize)

# Endstop wrapper that enables probe specific features
class ProbeEndstopWrapper:
    def __init__(self, config):
        self.printer = config.get_printer()
        self.position_endstop = config.getfloat('z_offset')
        self.activate_gcode = config.get('activate_gcode', None)
        self.deactivate_gcode = config.get('deactivate_gcode', None)
        # Create an "endstop" object to handle the probe pin
        ppins = self.printer.lookup_object('pins')
        pin = config.get('pin')
        pin_params = ppins.lookup_pin(pin, can_invert=True, can_pullup=True)
        mcu = pin_params['chip']
        mcu.register_config_callback(self._build_config)
        self.mcu_endstop = mcu.setup_pin('endstop', pin_params)
        # Wrappers
        self.get_mcu = self.mcu_endstop.get_mcu
        self.add_stepper = self.mcu_endstop.add_stepper
        self.get_steppers = self.mcu_endstop.get_steppers
        self.home_start = self.mcu_endstop.home_start
        self.home_wait = self.mcu_endstop.home_wait
        self.query_endstop = self.mcu_endstop.query_endstop
        self.query_endstop_wait = self.mcu_endstop.query_endstop_wait
        self.TimeoutError = self.mcu_endstop.TimeoutError
    def _build_config(self):
        kin = self.printer.lookup_object('toolhead').get_kinematics()
        for stepper in kin.get_steppers('Z'):
            stepper.add_to_endstop(self)
    def home_prepare(self):
        if self.activate_gcode is not None:
            gcode = self.printer.lookup_object('gcode')
            gcode.run_script_from_command(self.activate_gcode)
        self.mcu_endstop.home_prepare()
    def home_finalize(self):
        if self.deactivate_gcode is not None:
            gcode = self.printer.lookup_object('gcode')
            gcode.run_script_from_command(self.deactivate_gcode)
        self.mcu_endstop.home_finalize()
    def get_position_endstop(self):
        return self.position_endstop

# Helper code that can probe a series of points and report the
# position at each point.
class ProbePointsHelper:
    def __init__(self, config, finalize_callback, default_points=None):
        self.printer = config.get_printer()
        self.finalize_callback = finalize_callback
        self.probe_points = default_points
        # Read config settings
        if default_points is None or config.get('points', None) is not None:
            points = config.get('points').split('\n')
            try:
                points = [line.split(',', 1) for line in points if line.strip()]
                self.probe_points = [(float(p[0].strip()), float(p[1].strip()))
                                     for p in points]
            except:
                raise config.error("Unable to parse probe points in %s" % (
                    config.get_name()))
        if len(self.probe_points) < 3:
            raise config.error("Need at least 3 probe points for %s" % (
                config.get_name()))
        self.horizontal_move_z = config.getfloat('horizontal_move_z', 5.)
        self.speed = self.lift_speed = config.getfloat('speed', 50., above=0.)
        self.probe_offsets = (0., 0., 0.)
        self.samples = config.getint('samples', 1, minval=1)
        self.sample_retract_dist = config.getfloat(
            'sample_retract_dist', 2., above=0.)
        # Internal probing state
        self.results = []
<<<<<<< HEAD
        self.busy = False
        self.gcode = self.toolhead = self.probe_temp = None
        if config.getboolean('enable_temp_offset', False):
            if config.has_section('probe_temp'):
                self.probe_temp = self.printer.try_load_module(
                    config, 'probe_temp')
=======
        self.busy = self.manual_probe = False
        self.gcode = self.toolhead = None
>>>>>>> 0f674ef4
    def get_lift_speed(self):
        return self.lift_speed
    def _lift_z(self, z_pos, add=False, speed=None):
        # Lift toolhead
        curpos = self.toolhead.get_position()
        if add:
            curpos[2] += z_pos
        else:
            curpos[2] = z_pos
        if speed is None:
            speed = self.lift_speed
        try:
            self.toolhead.move(curpos, speed)
        except homing.EndstopError as e:
            self._finalize(False)
            raise self.gcode.error(str(e))
    def _move_next(self):
        # Lift toolhead
        self._lift_z(self.horizontal_move_z)
        # Check if done probing
        if len(self.results) >= len(self.probe_points):
            self.toolhead.get_last_move_time()
            self._finalize(True)
            return
        # Move to next XY probe point
        x, y = self.probe_points[len(self.results)]
        curpos = self.toolhead.get_position()
        curpos[0] = x
        curpos[1] = y
        curpos[2] = self.horizontal_move_z
        try:
            self.toolhead.move(curpos, self.speed)
        except homing.EndstopError as e:
            self._finalize(False)
            raise self.gcode.error(str(e))
        self.gcode.reset_last_position()
        if self.manual_probe:
            manual_probe.ManualProbeHelper(self.printer, {},
                                           self._manual_probe_finalize)
    def _automatic_probe_point(self):
        positions = []
        for i in range(self.samples):
            try:
                self.gcode.run_script_from_command("PROBE")
            except self.gcode.error as e:
                self._finalize(False)
                raise
            positions.append(self.toolhead.get_position())
            if i < self.samples - 1:
                # retract
                self._lift_z(self.sample_retract_dist, add=True)
        avg_pos = [sum([pos[i] for pos in positions]) / self.samples
                   for i in range(3)]
        if self.probe_temp is not None:
            avg_pos[2] += self.probe_temp.get_probe_offset()
        self.results.append(avg_pos)
    def start_probe(self, params):
        # Lookup objects
        self.toolhead = self.printer.lookup_object('toolhead')
        self.gcode = self.printer.lookup_object('gcode')
        probe = self.printer.lookup_object('probe', None)
        method = self.gcode.get_str('METHOD', params, 'automatic').lower()
        if probe is not None and method == 'automatic':
            self.manual_probe = False
            self.lift_speed = min(self.speed, probe.speed)
            self.probe_offsets = probe.get_offsets()
            if self.horizontal_move_z < self.probe_offsets[2]:
                raise self.gcode.error("horizontal_move_z can't be less than"
                                       " probe's z_offset")
        else:
            self.manual_probe = True
            self.lift_speed = self.speed
            self.probe_offsets = (0., 0., 0.)
        # Start probe
        self.results = []
        self.busy = True
        self._lift_z(self.horizontal_move_z, speed=self.speed)
        self._move_next()
        if not self.manual_probe:
            # Perform automatic probing
            while self.busy:
                self._automatic_probe_point()
                self._move_next()
    def _manual_probe_finalize(self, kin_pos):
        if kin_pos is None:
            self._finalize(False)
            return
        self.results.append(kin_pos)
        self._move_next()
    def _finalize(self, success):
        self.busy = False
        self.gcode.reset_last_position()
        if success:
            self.finalize_callback(self.probe_offsets, self.results)

def load_config(config):
    return PrinterProbe(config, ProbeEndstopWrapper(config))<|MERGE_RESOLUTION|>--- conflicted
+++ resolved
@@ -169,17 +169,12 @@
             'sample_retract_dist', 2., above=0.)
         # Internal probing state
         self.results = []
-<<<<<<< HEAD
-        self.busy = False
+        self.busy = self.manual_probe = False
         self.gcode = self.toolhead = self.probe_temp = None
         if config.getboolean('enable_temp_offset', False):
             if config.has_section('probe_temp'):
                 self.probe_temp = self.printer.try_load_module(
                     config, 'probe_temp')
-=======
-        self.busy = self.manual_probe = False
-        self.gcode = self.toolhead = None
->>>>>>> 0f674ef4
     def get_lift_speed(self):
         return self.lift_speed
     def _lift_z(self, z_pos, add=False, speed=None):
