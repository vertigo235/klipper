--- conflicted
+++ resolved
@@ -295,13 +295,7 @@
         self.is_processing_data = True
         try:
             self._process_commands(commands, need_ack=False)
-<<<<<<< HEAD
-        except error as e:
-=======
         except self.error as e:
-            if self.pending_commands:
-                self._process_pending()
->>>>>>> cacb6f43
             self.is_processing_data = False
             if self.pending_commands or self.script_queue:
                 # process pending tty commands
