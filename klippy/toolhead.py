# Code for coordinating events on the printer toolhead
#
# Copyright (C) 2016-2018  Kevin O'Connor <kevin@koconnor.net>
#
# This file may be distributed under the terms of the GNU GPLv3 license.
import math, logging, importlib
import mcu, homing, chelper, kinematics.extruder

# Common suffixes: _d is distance (in mm), _v is velocity (in
#   mm/second), _v2 is velocity squared (mm^2/s^2), _t is time (in
#   seconds), _r is ratio (scalar between 0.0 and 1.0)

# Class to track each move request
class Move:
    def __init__(self, toolhead, start_pos, end_pos, speed):
        self.toolhead = toolhead
        self.start_pos = tuple(start_pos)
        self.end_pos = tuple(end_pos)
        self.accel = toolhead.max_accel
        velocity = min(speed, toolhead.max_velocity)
        self.cmove = toolhead.cmove
        self.is_kinematic_move = True
        self.axes_d = axes_d = [end_pos[i] - start_pos[i] for i in (0, 1, 2, 3)]
        self.move_d = move_d = math.sqrt(sum([d*d for d in axes_d[:3]]))
        if move_d < .000000001:
            # Extrude only move
            self.end_pos = (start_pos[0], start_pos[1], start_pos[2],
                            end_pos[3])
            axes_d[0] = axes_d[1] = axes_d[2] = 0.
            self.move_d = move_d = abs(axes_d[3])
            self.accel = 99999999.9
            velocity = speed
            self.is_kinematic_move = False
        self.min_move_t = move_d / velocity
        # Junction speeds are tracked in velocity squared.  The
        # delta_v2 is the maximum amount of this squared-velocity that
        # can change in this move.
        self.max_start_v2 = 0.
        self.max_cruise_v2 = velocity**2
        self.delta_v2 = 2.0 * move_d * self.accel
        self.max_smoothed_v2 = 0.
        self.smooth_delta_v2 = 2.0 * move_d * toolhead.max_accel_to_decel
    def limit_speed(self, speed, accel):
        speed2 = speed**2
        if speed2 < self.max_cruise_v2:
            self.max_cruise_v2 = speed2
            self.min_move_t = self.move_d / speed
        self.accel = min(self.accel, accel)
        self.delta_v2 = 2.0 * self.move_d * self.accel
        self.smooth_delta_v2 = min(self.smooth_delta_v2, self.delta_v2)
    def calc_junction(self, prev_move):
        if not self.is_kinematic_move or not prev_move.is_kinematic_move:
            return
        # Allow extruder to calculate its maximum junction
        extruder_v2 = self.toolhead.extruder.calc_junction(prev_move, self)
        # Find max velocity using approximated centripetal velocity as
        # described at:
        # https://onehossshay.wordpress.com/2011/09/24/improving_grbl_cornering_algorithm/
        axes_d = self.axes_d
        prev_axes_d = prev_move.axes_d
        junction_cos_theta = -((axes_d[0] * prev_axes_d[0]
                                + axes_d[1] * prev_axes_d[1]
                                + axes_d[2] * prev_axes_d[2])
                               / (self.move_d * prev_move.move_d))
        if junction_cos_theta > 0.999999:
            return
        junction_cos_theta = max(junction_cos_theta, -0.999999)
        sin_theta_d2 = math.sqrt(0.5*(1.0-junction_cos_theta))
        R = self.toolhead.junction_deviation * sin_theta_d2 / (1. - sin_theta_d2)
        tan_theta_d2 = sin_theta_d2 / math.sqrt(0.5*(1.0+junction_cos_theta))
        move_centripetal_v2 = .5 * self.move_d * tan_theta_d2 * self.accel
        prev_move_centripetal_v2 = (.5 * prev_move.move_d * tan_theta_d2
                                    * prev_move.accel)
        self.max_start_v2 = min(
            R * self.accel, R * prev_move.accel,
            move_centripetal_v2, prev_move_centripetal_v2,
            extruder_v2, self.max_cruise_v2, prev_move.max_cruise_v2,
            prev_move.max_start_v2 + prev_move.delta_v2)
        self.max_smoothed_v2 = min(
            self.max_start_v2
            , prev_move.max_smoothed_v2 + prev_move.smooth_delta_v2)
    def set_junction(self, start_v2, cruise_v2, end_v2):
        # Determine accel, cruise, and decel portions of the move distance
        inv_delta_v2 = 1. / self.delta_v2
        self.accel_r = accel_r = (cruise_v2 - start_v2) * inv_delta_v2
        self.decel_r = decel_r = (cruise_v2 - end_v2) * inv_delta_v2
        self.cruise_r = cruise_r = 1. - accel_r - decel_r
        # Determine move velocities
        self.start_v = start_v = math.sqrt(start_v2)
        self.cruise_v = cruise_v = math.sqrt(cruise_v2)
        self.end_v = end_v = math.sqrt(end_v2)
        # Determine time spent in each portion of move (time is the
        # distance divided by average velocity)
        self.accel_t = accel_r * self.move_d / ((start_v + cruise_v) * 0.5)
        self.cruise_t = cruise_r * self.move_d / cruise_v
        self.decel_t = decel_r * self.move_d / ((end_v + cruise_v) * 0.5)
    def move(self):
        # Generate step times for the move
        next_move_time = self.toolhead.get_next_move_time()
        if self.is_kinematic_move:
            self.toolhead.move_fill(
                self.cmove, next_move_time,
                self.accel_t, self.cruise_t, self.decel_t,
                self.start_pos[0], self.start_pos[1], self.start_pos[2],
                self.axes_d[0], self.axes_d[1], self.axes_d[2],
                self.start_v, self.cruise_v, self.accel)
            self.toolhead.kin.move(next_move_time, self)
        if self.axes_d[3]:
            self.toolhead.extruder.move(next_move_time, self)
        self.toolhead.update_move_time(
            self.accel_t + self.cruise_t + self.decel_t)

LOOKAHEAD_FLUSH_TIME = 0.250

# Class to track a list of pending move requests and to facilitate
# "look-ahead" across moves to reduce acceleration between moves.
class MoveQueue:
    def __init__(self):
        self.extruder_lookahead = None
        self.queue = []
        self.leftover = 0
        self.junction_flush = LOOKAHEAD_FLUSH_TIME
    def reset(self):
        del self.queue[:]
        self.leftover = 0
        self.junction_flush = LOOKAHEAD_FLUSH_TIME
    def set_flush_time(self, flush_time):
        self.junction_flush = flush_time
    def set_extruder(self, extruder):
        self.extruder_lookahead = extruder.lookahead
    def flush(self, lazy=False):
        self.junction_flush = LOOKAHEAD_FLUSH_TIME
        update_flush_count = lazy
        queue = self.queue
        flush_count = len(queue)
        # Traverse queue from last to first move and determine maximum
        # junction speed assuming the robot comes to a complete stop
        # after the last move.
        delayed = []
        next_end_v2 = next_smoothed_v2 = peak_cruise_v2 = 0.
        for i in range(flush_count-1, self.leftover-1, -1):
            move = queue[i]
            reachable_start_v2 = next_end_v2 + move.delta_v2
            start_v2 = min(move.max_start_v2, reachable_start_v2)
            reachable_smoothed_v2 = next_smoothed_v2 + move.smooth_delta_v2
            smoothed_v2 = min(move.max_smoothed_v2, reachable_smoothed_v2)
            if smoothed_v2 < reachable_smoothed_v2:
                # It's possible for this move to accelerate
                if (smoothed_v2 + move.smooth_delta_v2 > next_smoothed_v2
                    or delayed):
                    # This move can decelerate or this is a full accel
                    # move after a full decel move
                    if update_flush_count and peak_cruise_v2:
                        flush_count = i
                        update_flush_count = False
                    peak_cruise_v2 = min(move.max_cruise_v2, (
                        smoothed_v2 + reachable_smoothed_v2) * .5)
                    if delayed:
                        # Propagate peak_cruise_v2 to any delayed moves
                        if not update_flush_count and i < flush_count:
                            for m, ms_v2, me_v2 in delayed:
                                mc_v2 = min(peak_cruise_v2, ms_v2)
                                m.set_junction(min(ms_v2, mc_v2), mc_v2
                                               , min(me_v2, mc_v2))
                        del delayed[:]
                if not update_flush_count and i < flush_count:
                    cruise_v2 = min((start_v2 + reachable_start_v2) * .5
                                    , move.max_cruise_v2, peak_cruise_v2)
                    move.set_junction(min(start_v2, cruise_v2), cruise_v2
                                      , min(next_end_v2, cruise_v2))
            else:
                # Delay calculating this move until peak_cruise_v2 is known
                delayed.append((move, start_v2, next_end_v2))
            next_end_v2 = start_v2
            next_smoothed_v2 = smoothed_v2
        if update_flush_count:
            return
        # Allow extruder to do its lookahead
        move_count = self.extruder_lookahead(queue, flush_count, lazy)
        # Generate step times for all moves ready to be flushed
        for move in queue[:move_count]:
            move.move()
        # Remove processed moves from the queue
        self.leftover = flush_count - move_count
        del queue[:move_count]
    def add_move(self, move):
        self.queue.append(move)
        if len(self.queue) == 1:
            return
        move.calc_junction(self.queue[-2])
        self.junction_flush -= move.min_move_t
        if self.junction_flush <= 0.:
            # Enough moves have been queued to reach the target flush time.
            self.flush(lazy=True)

STALL_TIME = 0.100

# Main code to track events (and their timing) on the printer toolhead
class ToolHead:
    def __init__(self, config):
        self.printer = config.get_printer()
        self.reactor = self.printer.get_reactor()
        self.all_mcus = [
            m for n, m in self.printer.lookup_objects(module='mcu')]
        self.mcu = self.all_mcus[0]
        self.move_queue = MoveQueue()
        self.commanded_pos = [0., 0., 0., 0.]
<<<<<<< HEAD
        self.commanded_velocity = 0
        self.captured_pos = None
=======
        self.printer.register_event_handler("gcode:request_restart",
                                            self._handle_request_restart)
>>>>>>> b6589406
        self.printer.register_event_handler("klippy:shutdown",
                                            self._handle_shutdown)
        # Velocity and acceleration control
        self.max_velocity = config.getfloat('max_velocity', above=0.)
        self.max_accel = config.getfloat('max_accel', above=0.)
        self.requested_accel_to_decel = config.getfloat(
            'max_accel_to_decel', self.max_accel * 0.5, above=0.)
        self.max_accel_to_decel = self.requested_accel_to_decel
        self.square_corner_velocity = config.getfloat(
            'square_corner_velocity', 5., minval=0.)
        self.config_max_velocity = self.max_velocity
        self.config_max_accel = self.max_accel
        self.config_square_corner_velocity = self.square_corner_velocity
        self.junction_deviation = 0.
        self._calc_junction_deviation()
        # Print time tracking
        self.buffer_time_low = config.getfloat(
            'buffer_time_low', 1.000, above=0.)
        self.buffer_time_high = config.getfloat(
            'buffer_time_high', 2.000, above=self.buffer_time_low)
        self.buffer_time_start = config.getfloat(
            'buffer_time_start', 0.250, above=0.)
        self.move_flush_time = config.getfloat(
            'move_flush_time', 0.050, above=0.)
        self.print_time = 0.
        self.last_print_start_time = 0.
        self.need_check_stall = -1.
        self.print_stall = 0
        self.sync_print_time = True
        self.idle_flush_print_time = 0.
        self.flush_timer = self.reactor.register_timer(self._flush_handler)
        self.move_queue.set_flush_time(self.buffer_time_high)
        self.printer.try_load_module(config, "idle_timeout")
        self.printer.try_load_module(config, "statistics")
        self.printer.try_load_module(config, "manual_probe")
        # Setup iterative solver
        ffi_main, ffi_lib = chelper.get_ffi()
        self.cmove = ffi_main.gc(ffi_lib.move_alloc(), ffi_lib.free)
        self.move_fill = ffi_lib.move_fill
        # Create kinematics class
        self.extruder = kinematics.extruder.DummyExtruder()
        self.move_queue.set_extruder(self.extruder)
        kin_name = config.get('kinematics')
        try:
            mod = importlib.import_module('kinematics.' + kin_name)
            self.kin = mod.load_kinematics(self, config)
        except config.error as e:
            raise
        except self.printer.lookup_object('pins').error as e:
            raise
        except:
            msg = "Error loading kinematics '%s'" % (kin_name,)
            logging.exception(msg)
            raise config.error(msg)
        # SET_VELOCITY_LIMIT command
        gcode = self.printer.lookup_object('gcode')
        gcode.register_command('SET_VELOCITY_LIMIT', self.cmd_SET_VELOCITY_LIMIT,
                               desc=self.cmd_SET_VELOCITY_LIMIT_help)
        gcode.register_command('M204', self.cmd_M204)
        gcode.register_command(
            'RECOVER_POSITION', self.cmd_RECOVER_POSITION,
            desc=self.cmd_RECOVER_POSITION_help)
    # Print time tracking
    def update_move_time(self, movetime):
        self.print_time += movetime
        flush_to_time = self.print_time - self.move_flush_time
        for m in self.all_mcus:
            m.flush_moves(flush_to_time)
    def _calc_print_time(self):
        curtime = self.reactor.monotonic()
        est_print_time = self.mcu.estimated_print_time(curtime)
        if est_print_time + self.buffer_time_start > self.print_time:
            self.print_time = est_print_time + self.buffer_time_start
            self.last_print_start_time = self.print_time
            self.printer.send_event("toolhead:sync_print_time",
                                    curtime, est_print_time, self.print_time)
    def get_next_move_time(self):
        if self.sync_print_time:
            self.sync_print_time = False
            self.reactor.update_timer(self.flush_timer, self.reactor.NOW)
            self._calc_print_time()
        return self.print_time
    def _flush_lookahead(self, must_sync=False):
        sync_print_time = self.sync_print_time
        self.move_queue.flush()
        self.idle_flush_print_time = 0.
        if sync_print_time or must_sync:
            self.sync_print_time = True
            self.move_queue.set_flush_time(self.buffer_time_high)
            self.need_check_stall = -1.
            self.reactor.update_timer(self.flush_timer, self.reactor.NEVER)
            for m in self.all_mcus:
                m.flush_moves(self.print_time)
    def get_last_move_time(self):
        self._flush_lookahead()
        if self.sync_print_time:
            self._calc_print_time()
        return self.print_time
    def reset_print_time(self, min_print_time=0.):
        self._flush_lookahead(must_sync=True)
        est_print_time = self.mcu.estimated_print_time(self.reactor.monotonic())
        self.print_time = max(min_print_time, est_print_time)
    def _check_stall(self):
        eventtime = self.reactor.monotonic()
        if self.sync_print_time:
            # Building initial queue - make sure to flush on idle input
            if self.idle_flush_print_time:
                est_print_time = self.mcu.estimated_print_time(eventtime)
                if est_print_time < self.idle_flush_print_time:
                    self.print_stall += 1
                self.idle_flush_print_time = 0.
            self.reactor.update_timer(self.flush_timer, eventtime + 0.100)
            return
        # Check if there are lots of queued moves and stall if so
        while 1:
            est_print_time = self.mcu.estimated_print_time(eventtime)
            buffer_time = self.print_time - est_print_time
            stall_time = buffer_time - self.buffer_time_high
            if stall_time <= 0.:
                break
            if self.mcu.is_fileoutput():
                self.need_check_stall = self.reactor.NEVER
                return
            eventtime = self.reactor.pause(eventtime + min(1., stall_time))
        self.need_check_stall = est_print_time + self.buffer_time_high + 0.100
    def _flush_handler(self, eventtime):
        try:
            print_time = self.print_time
            buffer_time = print_time - self.mcu.estimated_print_time(eventtime)
            if buffer_time > self.buffer_time_low:
                # Running normally - reschedule check
                return eventtime + buffer_time - self.buffer_time_low
            # Under ran low buffer mark - flush lookahead queue
            self._flush_lookahead(must_sync=True)
            if print_time != self.print_time:
                self.idle_flush_print_time = self.print_time
        except:
            logging.exception("Exception in flush_handler")
            self.printer.invoke_shutdown("Exception in flush_handler")
        return self.reactor.NEVER
    # Movement commands
    def get_position(self):
        return list(self.commanded_pos)
    def capture_position(self):
        self.captured_pos = (
            list(self.commanded_pos), self.commanded_velocity)
    def set_position(self, newpos, homing_axes=()):
        self._flush_lookahead()
        self.commanded_pos[:] = newpos
        self.kin.set_position(newpos, homing_axes)
    def move(self, newpos, speed):
        move = Move(self, self.commanded_pos, newpos, speed)
        if not move.move_d:
            return
        if move.is_kinematic_move:
            self.kin.check_move(move)
        if move.axes_d[3]:
            self.extruder.check_move(move)
        self.commanded_pos[:] = move.end_pos
        self.commanded_velocity = speed
        self.move_queue.add_move(move)
        if self.print_time > self.need_check_stall:
            self._check_stall()
    def dwell(self, delay, check_stall=True):
        self.get_last_move_time()
        self.update_move_time(delay)
        if check_stall:
            self._check_stall()
    def motor_off(self):
        self.dwell(STALL_TIME)
        last_move_time = self.get_last_move_time()
        self.kin.motor_off(last_move_time)
        for ext in kinematics.extruder.get_printer_extruders(self.printer):
            ext.motor_off(last_move_time)
        self.printer.send_event("toolhead:motor_off", last_move_time)
        self.dwell(STALL_TIME)
        logging.debug('; Max time of %f', last_move_time)
    def wait_moves(self):
        self._flush_lookahead()
        if self.mcu.is_fileoutput():
            return
        eventtime = self.reactor.monotonic()
        while (not self.sync_print_time
               or self.print_time >= self.mcu.estimated_print_time(eventtime)):
            eventtime = self.reactor.pause(eventtime + 0.100)
    def set_extruder(self, extruder):
        last_move_time = self.get_last_move_time()
        self.extruder.set_active(last_move_time, False)
        extrude_pos = extruder.set_active(last_move_time, True)
        self.extruder = extruder
        self.move_queue.set_extruder(extruder)
        self.commanded_pos[3] = extrude_pos
    def get_extruder(self):
        return self.extruder
    # Misc commands
    def stats(self, eventtime):
        for m in self.all_mcus:
            m.check_active(self.print_time, eventtime)
        buffer_time = self.print_time - self.mcu.estimated_print_time(eventtime)
        is_active = buffer_time > -60. or not self.sync_print_time
        return is_active, "print_time=%.3f buffer_time=%.3f print_stall=%d" % (
            self.print_time, max(buffer_time, 0.), self.print_stall)
    def check_busy(self, eventtime):
        est_print_time = self.mcu.estimated_print_time(eventtime)
        lookahead_empty = not self.move_queue.queue
        return self.print_time, est_print_time, lookahead_empty
    def get_status(self, eventtime):
        print_time = self.print_time
        estimated_print_time = self.mcu.estimated_print_time(eventtime)
        last_print_start_time = self.last_print_start_time
        buffer_time = print_time - estimated_print_time
        if buffer_time > -1. or not self.sync_print_time:
            status = "Printing"
        else:
            status = "Ready"
        return { 'status': status, 'print_time': print_time,
                 'estimated_print_time': estimated_print_time,
                 'printing_time': print_time - last_print_start_time }
    def _handle_request_restart(self, print_time):
        self.motor_off()
    def _handle_shutdown(self):
        self.move_queue.reset()
        self.reset_print_time()
    def get_kinematics(self):
        return self.kin
    def get_max_velocity(self):
        return self.max_velocity, self.max_accel
    def get_max_axis_halt(self):
        # Determine the maximum velocity a cartesian axis could halt
        # at due to the junction_deviation setting.  The 8.0 was
        # determined experimentally.
        return min(self.max_velocity,
                   math.sqrt(8. * self.junction_deviation * self.max_accel))
    def _calc_junction_deviation(self):
        scv2 = self.square_corner_velocity**2
        self.junction_deviation = scv2 * (math.sqrt(2.) - 1.) / self.max_accel
        self.max_accel_to_decel = min(self.requested_accel_to_decel,
                                      self.max_accel)
    cmd_SET_VELOCITY_LIMIT_help = "Set printer velocity limits"
    def cmd_SET_VELOCITY_LIMIT(self, params):
        print_time = self.get_last_move_time()
        gcode = self.printer.lookup_object('gcode')
        max_velocity = gcode.get_float('VELOCITY', params, self.max_velocity,
                                       above=0.)
        max_accel = gcode.get_float('ACCEL', params, self.max_accel, above=0.)
        square_corner_velocity = gcode.get_float(
            'SQUARE_CORNER_VELOCITY', params, self.square_corner_velocity,
            minval=0.)
        self.requested_accel_to_decel = gcode.get_float(
            'ACCEL_TO_DECEL', params, self.requested_accel_to_decel, above=0.)
        self.max_velocity = min(max_velocity, self.config_max_velocity)
        self.max_accel = min(max_accel, self.config_max_accel)
        self.square_corner_velocity = min(square_corner_velocity,
                                          self.config_square_corner_velocity)
        self._calc_junction_deviation()
        msg = ("max_velocity: %.6f\n"
               "max_accel: %.6f\n"
               "max_accel_to_decel: %.6f\n"
               "square_corner_velocity: %.6f"% (
                   max_velocity, max_accel, self.requested_accel_to_decel,
                   square_corner_velocity))
        self.printer.set_rollover_info("toolhead", "toolhead: %s" % (msg,))
        gcode.respond_info(msg)
    def cmd_M204(self, params):
        gcode = self.printer.lookup_object('gcode')
        if 'P' in params and 'T' in params and 'S' not in params:
            # Use minimum of P and T for accel
            accel = min(gcode.get_float('P', params, above=0.),
                        gcode.get_float('T', params, above=0.))
        else:
            # Use S for accel
            accel = gcode.get_float('S', params, above=0.)
        self.max_accel = min(accel, self.config_max_accel)
        self._calc_junction_deviation()
    cmd_RECOVER_POSITION_help = "Move back to a captured position and velocity"
    def cmd_RECOVER_POSITION(self, params):
        gcode = self.printer.lookup_object('gcode')
        v_sd = self.printer.lookup_object('virtual_sd', None)
        return_vel = gcode.get_float('RETURN_VELOCITY', params, 50.)
        if self.captured_pos is not None:
            pos = self.captured_pos[0]
            pos[3] = self.commanded_pos[3]
            captured_vel = self.captured_pos[1]
            self.move(pos, return_vel)
            self.wait_moves()
            gcode.reset_last_position()
            gcode.run_script_from_command(
                "G1 F%.6f" % (captured_vel * 60))
            self.captured_pos = None
            if v_sd is not None and v_sd.is_active():
                # Printing from virtual sd, run pause command
                v_sd.cmd_M24({})
            else:
                gcode.respond_info("action:resume")


def add_printer_objects(config):
    config.get_printer().add_object('toolhead', ToolHead(config))
    kinematics.extruder.add_printer_objects(config)<|MERGE_RESOLUTION|>--- conflicted
+++ resolved
@@ -205,13 +205,8 @@
         self.mcu = self.all_mcus[0]
         self.move_queue = MoveQueue()
         self.commanded_pos = [0., 0., 0., 0.]
-<<<<<<< HEAD
-        self.commanded_velocity = 0
-        self.captured_pos = None
-=======
         self.printer.register_event_handler("gcode:request_restart",
                                             self._handle_request_restart)
->>>>>>> b6589406
         self.printer.register_event_handler("klippy:shutdown",
                                             self._handle_shutdown)
         # Velocity and acceleration control
