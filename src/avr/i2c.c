// I2C functions on AVR
//
// Copyright (C) 2018  Kevin O'Connor <kevin@koconnor.net>
//
// This file may be distributed under the terms of the GNU GPLv3 license.

#include <avr/io.h> // TWCR
#include "autoconf.h" // CONFIG_CLOCK_FREQ
#include "board/misc.h" // timer_is_before
#include "command.h" // shutdown
#include "gpio.h" // i2c_setup
#include "internal.h" // GPIO
#include "sched.h" // sched_shutdown

#if CONFIG_MACH_atmega168 || CONFIG_MACH_atmega328 || CONFIG_MACH_atmega328p
static const uint8_t SCL = GPIO('C', 5), SDA = GPIO('C', 4);
#elif CONFIG_MACH_atmega644p || CONFIG_MACH_atmega1284p
static const uint8_t SCL = GPIO('C', 0), SDA = GPIO('C', 1);
#elif CONFIG_MACH_at90usb1286 || CONFIG_MACH_at90usb646 || CONFIG_MACH_atmega32u4 || CONFIG_MACH_atmega1280 || CONFIG_MACH_atmega2560
static const uint8_t SCL = GPIO('D', 0), SDA = GPIO('D', 1);
#endif

static void
i2c_init(uint32_t rate)
{
    if (TWCR & (1<<TWEN))
        // Already setup
        return;

    // Setup output pins and enable pullups
    gpio_out_setup(SDA, 1);
    gpio_out_setup(SCL, 1);

    // Set 100Khz frequency
    TWSR = 0;
    TWBR = ((CONFIG_CLOCK_FREQ / rate) - 16) / 2;

    // Enable interface
    TWCR = (1<<TWEN);
}

struct i2c_config
i2c_setup(uint32_t bus, uint32_t rate, uint8_t addr)
{
    if (bus)
        shutdown("Unsupported i2c bus");
<<<<<<< HEAD
    i2c_init(rate);
    return (struct i2c_config){ .addr=addr };
=======
    i2c_init();
    return (struct i2c_config){ .addr=addr<<1 };
>>>>>>> c0ea0312
}

static void
i2c_wait(uint32_t timeout)
{
    for (;;) {
        if (TWCR & (1<<TWINT))
            break;
        if (!timer_is_before(timer_read_time(), timeout))
            shutdown("i2c timeout");
    }
}

static void
i2c_start(uint32_t timeout)
{
    TWCR = (1<<TWEN) | (1<<TWINT) | (1<<TWSTA);
    i2c_wait(timeout);
    uint32_t status = TWSR;
    if (status != 0x10 && status != 0x08)
        shutdown("Failed to send i2c start");
}

static void
i2c_send_byte(uint8_t b, uint32_t timeout)
{
    TWDR = b;
    TWCR = (1<<TWEN) | (1<<TWINT);
    i2c_wait(timeout);
}

static void
i2c_receive_byte(uint8_t *read, uint32_t timeout, uint8_t send_ack)
{
    TWCR = (1<<TWEN) | (1<<TWINT) | ((send_ack?1:0)<<TWEA);
    i2c_wait(timeout);
    *read = TWDR;
}

static void
i2c_stop(uint32_t timeout)
{
    TWCR = (1<<TWEN) | (1<<TWINT) | (1<<TWSTO);
}

void
i2c_write(struct i2c_config config, uint8_t write_len, uint8_t *write)
{
    uint32_t timeout = timer_read_time() + timer_from_us(5000);

    i2c_start(timeout);
    i2c_send_byte(config.addr, timeout);
    while (write_len--)
        i2c_send_byte(*write++, timeout);
    i2c_stop(timeout);
}

void
i2c_read(struct i2c_config config, uint8_t reg_len, uint8_t *reg
         , uint8_t read_len, uint8_t *read)
{
    uint32_t timeout = timer_read_time() + timer_from_us(5000);

    /* See page 7 in this helpful document from TI about I2C:
     * http://www.ti.com/lit/an/slva704/slva704.pdf
     */
    i2c_start(timeout);
    i2c_send_byte(config.addr, timeout);
    while (reg_len--)
        i2c_send_byte(*reg++, timeout);
    i2c_start(timeout);
    i2c_send_byte(config.addr | 0x1, timeout);
    while (read_len--)
        i2c_receive_byte(read++, timeout, read_len);
    i2c_stop(timeout);
}<|MERGE_RESOLUTION|>--- conflicted
+++ resolved
@@ -44,13 +44,8 @@
 {
     if (bus)
         shutdown("Unsupported i2c bus");
-<<<<<<< HEAD
-    i2c_init(rate);
-    return (struct i2c_config){ .addr=addr };
-=======
     i2c_init();
     return (struct i2c_config){ .addr=addr<<1 };
->>>>>>> c0ea0312
 }
 
 static void
